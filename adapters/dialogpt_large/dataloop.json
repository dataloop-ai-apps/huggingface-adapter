--- conflicted
+++ resolved
@@ -1,5 +1,4 @@
 {
-<<<<<<< HEAD
     "name": "dialogpt-large-huggingface-app",
     "description": "DialoGPT is a SOTA large-scale pretrained dialogue response generation model for multiturn conversations.",
     "attributes": {
@@ -14,12 +13,12 @@
         ]
     },
     "displayName": "DialoGPT Large",
-    "version": "0.1.57",
+    "version": "0.1.67",
     "scope": "public",
     "codebase": {
         "type": "git",
         "gitUrl": "https://github.com/dataloop-ai-apps/huggingface-adapter.git",
-        "gitTag": "0.1.57"
+        "gitTag": "0.1.67"
     },
     "components": {
         "computeConfigs": [
@@ -99,57 +98,6 @@
                     }
                 ]
             }
-=======
-  "name": "dialogpt-large-huggingface-app",
-  "description": "DialoGPT is a SOTA large-scale pretrained dialogue response generation model for multiturn conversations.",
-  "attributes": {
-    "Provider": "Microsoft",
-    "Deployed By": "Dataloop",
-    "License": "MIT",
-    "Category": "Model",
-    "NLP": "Conversational",
-    "Gen AI": "LLM",
-    "Media Type": ["Text"]
-  },
-  "displayName": "Microsoft DialoGPT-Large",
-  "version": "0.1.67",
-  "scope": "public",
-  "codebase": {
-    "type": "git",
-    "gitUrl": "https://github.com/dataloop-ai-apps/huggingface-adapter.git",
-    "gitTag": "0.1.67"
-  },
-  "components": {
-    "computeConfigs": [
-      {
-        "name": "dialogpt-large-huggingface-deploy",
-        "secrets": [],
-        "runtime": {
-          "podType": "highmem-l",
-          "runnerImage": "dataloop_runner-gpu/huggingface-adapter:0.1.4",
-          "concurrency": 1,
-          "autoscaler": {
-            "type": "rabbitmq",
-            "minReplicas": 0,
-            "maxReplicas": 2,
-            "queueLength": 1000
-          },
-          "preemptible": false
-        }
-      }
-    ],
-    "modules": [
-      {
-        "name": "dialogpt-large-module",
-        "entryPoint": "model_adapter.py",
-        "className": "ModelAdapter",
-        "computeConfig": "dialogpt-large-huggingface-deploy",
-        "initInputs": [
-          {
-            "type": "Model",
-            "name": "model_entity"
-          }
->>>>>>> a8e0717c
         ],
         "models": [
             {
