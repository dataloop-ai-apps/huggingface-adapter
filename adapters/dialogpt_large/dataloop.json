--- conflicted
+++ resolved
@@ -1,105 +1,4 @@
 {
-<<<<<<< HEAD
-    "name": "dialogpt-large-huggingface-app",
-    "description": "DialoGPT is a SOTA large-scale pretrained dialogue response generation model for multiturn conversations.",
-    "attributes": {
-        "Provider": "Microsoft",
-        "Deployed By": "Dataloop",
-        "License": "MIT",
-        "Category": "Model",
-        "NLP": "Conversational",
-        "Gen AI": "LLM",
-        "Media Type": [
-            "Text"
-        ]
-    },
-    "displayName": "DialoGPT Large",
-    "version": "0.1.45",
-    "scope": "public",
-    "codebase": {
-        "type": "git",
-        "gitUrl": "https://github.com/dataloop-ai-apps/huggingface-adapter.git",
-        "gitTag": "0.1.45"
-    },
-    "components": {
-        "computeConfigs": [
-            {
-                "name": "dialogpt-large-huggingface-deploy",
-                "secrets": [],
-                "runtime": {
-                    "podType": "highmem-l",
-                    "runnerImage": "dataloop_runner-gpu/huggingface-adapter:0.1.4",
-                    "concurrency": 1,
-                    "autoscaler": {
-                        "type": "rabbitmq",
-                        "minReplicas": 0,
-                        "maxReplicas": 2,
-                        "queueLength": 1000
-                    },
-                    "preemptible": false
-                }
-            }
-        ],
-        "modules": [
-            {
-                "name": "dialogpt-large-module",
-                "entryPoint": "model_adapter.py",
-                "className": "ModelAdapter",
-                "computeConfig": "dialogpt-large-huggingface-deploy",
-                "initInputs": [
-                    {
-                        "type": "Model",
-                        "name": "model_entity"
-                    }
-                ],
-                "functions": [
-                    {
-                        "name": "predict_items",
-                        "input": [
-                            {
-                                "type": "Item[]",
-                                "name": "items",
-                                "description": "The input images for prediction."
-                            }
-                        ],
-                        "output": [
-                            {
-                                "type": "Item[]",
-                                "name": "items",
-                                "description": "The same input images for prediction."
-                            },
-                            {
-                                "type": "Annotation[]",
-                                "name": "annotations",
-                                "description": "The predicted annotations."
-                            }
-                        ],
-                        "displayName": "Predict Items",
-                        "displayIcon": "",
-                        "description": "The inference function of the model."
-                    },
-                    {
-                        "name": "predict_dataset",
-                        "input": [
-                            {
-                                "type": "Dataset",
-                                "name": "dataset",
-                                "description": "The input dataset of the items required for prediction."
-                            },
-                            {
-                                "type": "Json",
-                                "name": "filters",
-                                "description": "The DQL in json format to get all the items required for prediction."
-                            }
-                        ],
-                        "output": [],
-                        "displayName": "Predict Dataset",
-                        "displayIcon": "",
-                        "description": "Inference function of the model on a dataset."
-                    }
-                ]
-            }
-=======
   "name": "dialogpt-large-huggingface-app",
   "description": "DialoGPT is a SOTA large-scale pretrained dialogue response generation model for multiturn conversations.",
   "attributes": {
@@ -111,7 +10,7 @@
     "Gen AI": "LLM",
     "Media Type": ["Text"]
   },
-  "displayName": "Microsoft DialoGPT-Large",
+  "displayName": "DialoGPT Large",
   "version": "0.1.46",
   "scope": "public",
   "codebase": {
@@ -149,22 +48,69 @@
             "type": "Model",
             "name": "model_entity"
           }
->>>>>>> a2933e23
         ],
-        "models": [
-            {
-                "name": "dialogpt-large-huggingface-model",
-                "moduleName": "dialogpt-large-module",
-                "scope": "project",
-                "status": "pre-trained",
-                "configuration": {
-                    "weights_filename": "dialogpt.pt",
-                    "module_name": "adapters.dialogpt_large.dialogpt_large",
-                    "device": "cpu"
-                },
-                "metadata": {},
-                "description": "DialoGPT is a SOTA large-scale pretrained dialogue response generation model for multiturn conversations."
-            }
+        "functions": [
+          {
+            "name": "predict_items",
+            "input": [
+              {
+                "type": "Item[]",
+                "name": "items",
+                "description": "The input images for prediction."
+              }
+            ],
+            "output": [
+              {
+                "type": "Item[]",
+                "name": "items",
+                "description": "The same input images for prediction."
+              },
+              {
+                "type": "Annotation[]",
+                "name": "annotations",
+                "description": "The predicted annotations."
+              }
+            ],
+            "displayName": "Predict Items",
+            "displayIcon": "",
+            "description": "The inference function of the model."
+          },
+          {
+            "name": "predict_dataset",
+            "input": [
+              {
+                "type": "Dataset",
+                "name": "dataset",
+                "description": "The input dataset of the items required for prediction."
+              },
+              {
+                "type": "Json",
+                "name": "filters",
+                "description": "The DQL in json format to get all the items required for prediction."
+              }
+            ],
+            "output": [],
+            "displayName": "Predict Dataset",
+            "displayIcon": "",
+            "description": "Inference function of the model on a dataset."
+          }
         ]
-    }
+      }
+    ],
+    "models": [
+      {
+        "name": "dialogpt-large-huggingface-model",
+        "moduleName": "dialogpt-large-module",
+        "scope": "project",
+        "status": "pre-trained",
+        "configuration": {
+          "weights_filename": "dialogpt.pt",
+          "module_name": "adapters.dialogpt_large.dialogpt_large",
+          "device": "cpu"
+        },
+        "metadata": {},
+        "description": "DialoGPT is a SOTA large-scale pretrained dialogue response generation model for multiturn conversations."
+      }
+    ]
+  }
 }