--- conflicted
+++ resolved
@@ -1,106 +1,4 @@
 {
-<<<<<<< HEAD
-    "name": "instruct-pix2pix-huggingface-app",
-    "description": "InstructPix2Pix is a Stable Diffusion model trained to edit images from human-provided instructions.",
-    "attributes": {
-        "Provider": "Hugging Face",
-        "Deployed By": "Dataloop",
-        "License": "MIT",
-        "Category": "Model",
-        "Gen AI": "LMM",
-        "Media Type": [
-            "Text",
-            "Image",
-            "Multi Modal"
-        ]
-    },
-    "displayName": "Instruct Pix2Pix",
-    "version": "0.1.45",
-    "scope": "public",
-    "codebase": {
-        "type": "git",
-        "gitUrl": "https://github.com/dataloop-ai-apps/huggingface-adapter.git",
-        "gitTag": "0.1.45"
-    },
-    "components": {
-        "computeConfigs": [
-            {
-                "name": "instruct-pix2pix-huggingface-deploy",
-                "secrets": [],
-                "runtime": {
-                    "podType": "gpu-t4",
-                    "runnerImage": "dataloop_runner-gpu/huggingface-adapter:0.1.4",
-                    "concurrency": 1,
-                    "autoscaler": {
-                        "type": "rabbitmq",
-                        "minReplicas": 0,
-                        "maxReplicas": 2,
-                        "queueLength": 1000
-                    },
-                    "preemptible": false
-                }
-            }
-        ],
-        "modules": [
-            {
-                "name": "instruct-pix2pix-module",
-                "entryPoint": "model_adapter.py",
-                "className": "ModelAdapter",
-                "computeConfig": "instruct-pix2pix-huggingface-deploy",
-                "initInputs": [
-                    {
-                        "type": "Model",
-                        "name": "model_entity"
-                    }
-                ],
-                "functions": [
-                    {
-                        "name": "predict_items",
-                        "input": [
-                            {
-                                "type": "Item[]",
-                                "name": "items",
-                                "description": "The input images for prediction."
-                            }
-                        ],
-                        "output": [
-                            {
-                                "type": "Item[]",
-                                "name": "items",
-                                "description": "The same input images for prediction."
-                            },
-                            {
-                                "type": "Annotation[]",
-                                "name": "annotations",
-                                "description": "The predicted annotations."
-                            }
-                        ],
-                        "displayName": "Predict Items",
-                        "displayIcon": "",
-                        "description": "The inference function of the model."
-                    },
-                    {
-                        "name": "predict_dataset",
-                        "input": [
-                            {
-                                "type": "Dataset",
-                                "name": "dataset",
-                                "description": "The input dataset of the items required for prediction."
-                            },
-                            {
-                                "type": "Json",
-                                "name": "filters",
-                                "description": "The DQL in json format to get all the items required for prediction."
-                            }
-                        ],
-                        "output": [],
-                        "displayName": "Predict Dataset",
-                        "displayIcon": "",
-                        "description": "Inference function of the model on a dataset."
-                    }
-                ]
-            }
-=======
   "name": "instruct-pix2pix-huggingface-app",
   "description": "InstructPix2Pix is a Stable Diffusion model trained to edit images from human-provided instructions.",
   "attributes": {
@@ -111,7 +9,7 @@
     "Gen AI": "LMM",
     "Media Type": ["Text", "Image", "Multi Modal"]
   },
-  "displayName": "Instruct-Pix2Pix",
+  "displayName": "Instruct Pix2Pix",
   "version": "0.1.46",
   "scope": "public",
   "codebase": {
@@ -149,23 +47,70 @@
             "type": "Model",
             "name": "model_entity"
           }
->>>>>>> a2933e23
         ],
-        "models": [
-            {
-                "name": "instruct-pix2pix-huggingface-model",
-                "moduleName": "instruct-pix2pix-module",
-                "scope": "project",
-                "status": "pre-trained",
-                "configuration": {
-                    "module_name": "adapters.instruct_pix2pix.instruct_pix2pix",
-                    "image_width": 512,
-                    "image_height": 512,
-                    "device": "cuda"
-                },
-                "metadata": {},
-                "description": "InstructPix2Pix is a Stable Diffusion model trained to edit images from human-provided instructions."
-            }
+        "functions": [
+          {
+            "name": "predict_items",
+            "input": [
+              {
+                "type": "Item[]",
+                "name": "items",
+                "description": "The input images for prediction."
+              }
+            ],
+            "output": [
+              {
+                "type": "Item[]",
+                "name": "items",
+                "description": "The same input images for prediction."
+              },
+              {
+                "type": "Annotation[]",
+                "name": "annotations",
+                "description": "The predicted annotations."
+              }
+            ],
+            "displayName": "Predict Items",
+            "displayIcon": "",
+            "description": "The inference function of the model."
+          },
+          {
+            "name": "predict_dataset",
+            "input": [
+              {
+                "type": "Dataset",
+                "name": "dataset",
+                "description": "The input dataset of the items required for prediction."
+              },
+              {
+                "type": "Json",
+                "name": "filters",
+                "description": "The DQL in json format to get all the items required for prediction."
+              }
+            ],
+            "output": [],
+            "displayName": "Predict Dataset",
+            "displayIcon": "",
+            "description": "Inference function of the model on a dataset."
+          }
         ]
-    }
+      }
+    ],
+    "models": [
+      {
+        "name": "instruct-pix2pix-huggingface-model",
+        "moduleName": "instruct-pix2pix-module",
+        "scope": "project",
+        "status": "pre-trained",
+        "configuration": {
+          "module_name": "adapters.instruct_pix2pix.instruct_pix2pix",
+          "image_width": 512,
+          "image_height": 512,
+          "device": "cuda"
+        },
+        "metadata": {},
+        "description": "InstructPix2Pix is a Stable Diffusion model trained to edit images from human-provided instructions."
+      }
+    ]
+  }
 }