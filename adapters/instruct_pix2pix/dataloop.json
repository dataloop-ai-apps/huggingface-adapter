--- conflicted
+++ resolved
@@ -1,5 +1,4 @@
 {
-<<<<<<< HEAD
     "name": "instruct-pix2pix-huggingface-app",
     "description": "InstructPix2Pix is a Stable Diffusion model trained to edit images from human-provided instructions.",
     "attributes": {
@@ -15,12 +14,12 @@
         ]
     },
     "displayName": "Instruct Pix2Pix",
-    "version": "0.1.57",
+    "version": "0.1.67",
     "scope": "public",
     "codebase": {
         "type": "git",
         "gitUrl": "https://github.com/dataloop-ai-apps/huggingface-adapter.git",
-        "gitTag": "0.1.57"
+        "gitTag": "0.1.67"
     },
     "components": {
         "computeConfigs": [
@@ -100,56 +99,6 @@
                     }
                 ]
             }
-=======
-  "name": "instruct-pix2pix-huggingface-app",
-  "description": "InstructPix2Pix is a Stable Diffusion model trained to edit images from human-provided instructions.",
-  "attributes": {
-    "Provider": "Hugging Face",
-    "Deployed By": "Dataloop",
-    "License": "MIT",
-    "Category": "Model",
-    "Gen AI": "LMM",
-    "Media Type": ["Text", "Image", "Multi Modal"]
-  },
-  "displayName": "Instruct-Pix2Pix",
-  "version": "0.1.67",
-  "scope": "public",
-  "codebase": {
-    "type": "git",
-    "gitUrl": "https://github.com/dataloop-ai-apps/huggingface-adapter.git",
-    "gitTag": "0.1.67"
-  },
-  "components": {
-    "computeConfigs": [
-      {
-        "name": "instruct-pix2pix-huggingface-deploy",
-        "secrets": [],
-        "runtime": {
-          "podType": "gpu-t4",
-          "runnerImage": "dataloop_runner-gpu/huggingface-adapter:0.1.4",
-          "concurrency": 1,
-          "autoscaler": {
-            "type": "rabbitmq",
-            "minReplicas": 0,
-            "maxReplicas": 2,
-            "queueLength": 1000
-          },
-          "preemptible": false
-        }
-      }
-    ],
-    "modules": [
-      {
-        "name": "instruct-pix2pix-module",
-        "entryPoint": "model_adapter.py",
-        "className": "ModelAdapter",
-        "computeConfig": "instruct-pix2pix-huggingface-deploy",
-        "initInputs": [
-          {
-            "type": "Model",
-            "name": "model_entity"
-          }
->>>>>>> a8e0717c
         ],
         "models": [
             {
