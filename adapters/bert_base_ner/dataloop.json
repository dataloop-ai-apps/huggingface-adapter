--- conflicted
+++ resolved
@@ -1,15 +1,4 @@
 {
-<<<<<<< HEAD
-    "name": "bert-base-ner-huggingface-app",
-    "description": "bert-base-NER is a fine-tuned BERT model that is ready to use for Named Entity Recognition and achieves state-of-the-art performance for the NER task.",
-    "attributes": {
-        "Provider": "Hugging Face",
-        "Deployed By": "Dataloop",
-        "License": "MIT",
-        "Category": "Model",
-        "Media Type": [
-            "Text"
-=======
   "name": "bert-base-ner-huggingface-app",
   "description": "bert-base-NER is a fine-tuned BERT model that is ready to use for Named Entity Recognition and achieves state-of-the-art performance for the NER task.",
   "attributes": {
@@ -58,110 +47,68 @@
             "type": "Model",
             "name": "model_entity"
           }
->>>>>>> a2933e23
         ],
-        "NLP": "Token Classification"
-    },
-    "displayName": "BERT Base NER",
-    "version": "0.1.45",
-    "scope": "public",
-    "codebase": {
-        "type": "git",
-        "gitUrl": "https://github.com/dataloop-ai-apps/huggingface-adapter.git",
-        "gitTag": "0.1.45"
-    },
-    "components": {
-        "computeConfigs": [
-            {
-                "name": "bert-base-ner-huggingface-deploy",
-                "secrets": [],
-                "runtime": {
-                    "podType": "highmem-l",
-                    "runnerImage": "dataloop_runner-gpu/huggingface-adapter:0.1.4",
-                    "concurrency": 1,
-                    "autoscaler": {
-                        "type": "rabbitmq",
-                        "minReplicas": 0,
-                        "maxReplicas": 2,
-                        "queueLength": 1000
-                    },
-                    "preemptible": false
-                }
-            }
-        ],
-        "modules": [
-            {
-                "name": "bert-base-ner-module",
-                "entryPoint": "model_adapter.py",
-                "className": "ModelAdapter",
-                "computeConfig": "bert-base-ner-huggingface-deploy",
-                "initInputs": [
-                    {
-                        "type": "Model",
-                        "name": "model_entity"
-                    }
-                ],
-                "functions": [
-                    {
-                        "name": "predict_items",
-                        "input": [
-                            {
-                                "type": "Item[]",
-                                "name": "items",
-                                "description": "The input images for prediction."
-                            }
-                        ],
-                        "output": [
-                            {
-                                "type": "Item[]",
-                                "name": "items",
-                                "description": "The same input images for prediction."
-                            },
-                            {
-                                "type": "Annotation[]",
-                                "name": "annotations",
-                                "description": "The predicted annotations."
-                            }
-                        ],
-                        "displayName": "Predict Items",
-                        "displayIcon": "",
-                        "description": "The inference function of the model."
-                    },
-                    {
-                        "name": "predict_dataset",
-                        "input": [
-                            {
-                                "type": "Dataset",
-                                "name": "dataset",
-                                "description": "The input dataset of the items required for prediction."
-                            },
-                            {
-                                "type": "Json",
-                                "name": "filters",
-                                "description": "The DQL in json format to get all the items required for prediction."
-                            }
-                        ],
-                        "output": [],
-                        "displayName": "Predict Dataset",
-                        "displayIcon": "",
-                        "description": "Inference function of the model on a dataset."
-                    }
-                ]
-            }
-        ],
-        "models": [
-            {
-                "name": "bert-base-ner-huggingface-model",
-                "moduleName": "bert-base-ner-module",
-                "scope": "project",
-                "status": "pre-trained",
-                "configuration": {
-                    "module_name": "adapters.bert_base_ner.bert_base_ner",
-                    "device": "cpu"
-                },
-                "metadata": {},
-                "description": "bert-base-NER is a fine-tuned BERT model that is ready to use for Named Entity Recognition and achieves state-of-the-art performance for the NER task."
-            }
+        "functions": [
+          {
+            "name": "predict_items",
+            "input": [
+              {
+                "type": "Item[]",
+                "name": "items",
+                "description": "The input images for prediction."
+              }
+            ],
+            "output": [
+              {
+                "type": "Item[]",
+                "name": "items",
+                "description": "The same input images for prediction."
+              },
+              {
+                "type": "Annotation[]",
+                "name": "annotations",
+                "description": "The predicted annotations."
+              }
+            ],
+            "displayName": "Predict Items",
+            "displayIcon": "",
+            "description": "The inference function of the model."
+          },
+          {
+            "name": "predict_dataset",
+            "input": [
+              {
+                "type": "Dataset",
+                "name": "dataset",
+                "description": "The input dataset of the items required for prediction."
+              },
+              {
+                "type": "Json",
+                "name": "filters",
+                "description": "The DQL in json format to get all the items required for prediction."
+              }
+            ],
+            "output": [],
+            "displayName": "Predict Dataset",
+            "displayIcon": "",
+            "description": "Inference function of the model on a dataset."
+          }
         ]
-    }
+      }
+    ],
+    "models": [
+      {
+        "name": "bert-base-ner-huggingface-model",
+        "moduleName": "bert-base-ner-module",
+        "scope": "project",
+        "status": "pre-trained",
+        "configuration": {
+          "module_name": "adapters.bert_base_ner.bert_base_ner",
+          "device": "cpu"
+        },
+        "metadata": {},
+        "description": "bert-base-NER is a fine-tuned BERT model that is ready to use for Named Entity Recognition and achieves state-of-the-art performance for the NER task."
+      }
+    ]
+  }
 }