--- conflicted
+++ resolved
@@ -12,13 +12,8 @@
             "Text"
         ]
     },
-<<<<<<< HEAD
     "displayName": "Meta LLama 3 8b Instruct",
-    "version": "0.1.46",
-=======
-    "displayName": "Meta LLaMa3-8b-Instruct",
     "version": "0.1.55",
->>>>>>> 2936e8e1
     "scope": "public",
     "codebase": {
         "type": "git",
