--- conflicted
+++ resolved
@@ -12,13 +12,8 @@
             "Text"
         ]
     },
-<<<<<<< HEAD
-    "displayName": "Meta LLama 3 8b Instruct",
-    "version": "0.1.57",
-=======
-    "displayName": "Meta LLaMa3-8b-Instruct",
+    "displayName": "Meta-Llama-3-8B-Instruct",
     "version": "0.1.67",
->>>>>>> a8e0717c
     "scope": "public",
     "codebase": {
         "type": "git",
