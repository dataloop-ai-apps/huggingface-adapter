{
    "name": "meta-llama3-8b-instruct-huggingface-app",
    "description": "Meta developed and released the Meta Llama 3 family of large language models (LLMs), a collection of pretrained and instruction tuned generative text models in 8 and 70B sizes. The Llama 3 instruction tuned models are optimized for dialogue use cases and outperform many of the available open source chat models on common industry benchmarks. Further, in developing these models, we took great care to optimize helpfulness and safety.",
    "attributes": {
        "Provider": "Meta",
        "Deployed By": "Dataloop",
        "License": "Other",
        "Category": "Model",
        "NLP": "Conversational",
        "Gen AI": "LLM",
        "Media Type": [
            "Text"
        ]
    },
<<<<<<< HEAD
    "displayName": "Meta LLama 3 8b Instruct",
    "version": "0.1.45",
=======
    "displayName": "Meta LLaMa3-8b-Instruct",
    "version": "0.1.46",
>>>>>>> a2933e23
    "scope": "public",
    "codebase": {
        "type": "git",
        "gitUrl": "https://github.com/dataloop-ai-apps/huggingface-adapter.git",
        "gitTag": "0.1.46"
    },
    "components": {
        "computeConfigs": [
            {
                "name": "meta-llama-3-8b-instruct-huggingface-deploy",
                "secrets": [],
                "runtime": {
                    "podType": "gpu-t4-m",
                    "runnerImage": "dataloop_runner-gpu/huggingface-adapter:0.1.4",
                    "concurrency": 1,
                    "autoscaler": {
                        "type": "rabbitmq",
                        "minReplicas": 0,
                        "maxReplicas": 2,
                        "queueLength": 1000
                    },
                    "executionTimeout": 864000,
                    "preemptible": false
                }
            }
        ],
        "modules": [
            {
                "name": "meta-llama-3-8b-instruct-module",
                "entryPoint": "model_adapter.py",
                "className": "ModelAdapter",
                "computeConfig": "meta-llama-3-8b-instruct-huggingface-deploy",
                "initInputs": [
                    {
                        "type": "Model",
                        "name": "model_entity"
                    }
                ],
                "functions": [
                    {
                        "name": "predict_items",
                        "input": [
                            {
                                "type": "Item[]",
                                "name": "items",
                                "description": "The input images for prediction."
                            }
                        ],
                        "output": [
                            {
                                "type": "Item[]",
                                "name": "items",
                                "description": "The same input images for prediction."
                            },
                            {
                                "type": "Annotation[]",
                                "name": "annotations",
                                "description": "The predicted annotations."
                            }
                        ],
                        "displayName": "Predict Items",
                        "displayIcon": "",
                        "description": "The inference function of the model."
                    },
                    {
                        "name": "predict_dataset",
                        "input": [
                            {
                                "type": "Dataset",
                                "name": "dataset",
                                "description": "The input dataset of the items required for prediction."
                            },
                            {
                                "type": "Json",
                                "name": "filters",
                                "description": "The DQL in json format to get all the items required for prediction."
                            }
                        ],
                        "output": [],
                        "displayName": "Predict Dataset",
                        "displayIcon": "",
                        "description": "Inference function of the model on a dataset."
                    }
                ]
            }
        ],
        "models": [
            {
                "name": "meta-llama-3-8b-instruct-huggingface-model",
                "moduleName": "meta-llama-3-8b-instruct-module",
                "scope": "project",
                "status": "pre-trained",
                "configuration": {
                    "weights_filename": "openllama.pt",
                    "model_path": "meta-llama/Meta-Llama-3-8B-Instruct",
                    "module_name": "adapters.meta_llama_3_8b_instruct.meta_llama_3_8b_instruct",
                    "device": "cuda:0",
                    "torch_dtype": "4bits",
                    "max_new_tokens": 20,
                    "temperature": 0.6,
                    "top_p": 0.9,
                    "hf_access_token": "",
                    "system_prompt": "You are an intelligent and helpful assistant that seeks to give precise and detailed information. Never mention who you are unless you are asked."
                },
                "tags": [
                    "llm",
                    "pretrained",
                    "hugging-face"
                ],
                "metadata": {},
                "description": "Meta developed and released the Meta Llama 3 family of large language models (LLMs), a collection of pretrained and instruction tuned generative text models in 8 and 70B sizes. The Llama 3 instruction tuned models are optimized for dialogue use cases and outperform many of the available open source chat models on common industry benchmarks."
            }
        ]
    }
}<|MERGE_RESOLUTION|>--- conflicted
+++ resolved
@@ -8,17 +8,10 @@
         "Category": "Model",
         "NLP": "Conversational",
         "Gen AI": "LLM",
-        "Media Type": [
-            "Text"
-        ]
+        "Media Type": ["Text"]
     },
-<<<<<<< HEAD
     "displayName": "Meta LLama 3 8b Instruct",
-    "version": "0.1.45",
-=======
-    "displayName": "Meta LLaMa3-8b-Instruct",
     "version": "0.1.46",
->>>>>>> a2933e23
     "scope": "public",
     "codebase": {
         "type": "git",
@@ -123,11 +116,7 @@
                     "hf_access_token": "",
                     "system_prompt": "You are an intelligent and helpful assistant that seeks to give precise and detailed information. Never mention who you are unless you are asked."
                 },
-                "tags": [
-                    "llm",
-                    "pretrained",
-                    "hugging-face"
-                ],
+                "tags": ["llm", "pretrained", "hugging-face"],
                 "metadata": {},
                 "description": "Meta developed and released the Meta Llama 3 family of large language models (LLMs), a collection of pretrained and instruction tuned generative text models in 8 and 70B sizes. The Llama 3 instruction tuned models are optimized for dialogue use cases and outperform many of the available open source chat models on common industry benchmarks."
             }
