{
<<<<<<< HEAD
    "name": "stable-diffusion-v1-5-huggingface-app",
    "description": "Stable Diffusion is a latent text-to-image diffusion model capable of generating photo-realistic images given any text input.",
    "attributes": {
        "Provider": "Runway",
        "Deployed By": "Dataloop",
        "License": "CreativeML Open RAIL-M",
        "Category": "Model",
        "Gen AI": "LMM",
        "Media Type": [
            "Text",
            "Image",
            "Multi Modal"
        ]
    },
    "displayName": "Stable Diffusion v1.5",
    "version": "0.1.45",
    "scope": "public",
    "codebase": {
        "type": "git",
        "gitUrl": "https://github.com/dataloop-ai-apps/huggingface-adapter.git",
        "gitTag": "0.1.45"
    },
    "components": {
        "computeConfigs": [
            {
                "name": "stable-diffusion-v1-5-huggingface-deploy",
                "secrets": [],
                "runtime": {
                    "podType": "gpu-t4",
                    "runnerImage": "dataloop_runner-gpu/huggingface-adapter:0.1.4",
                    "concurrency": 1,
                    "autoscaler": {
                        "type": "rabbitmq",
                        "minReplicas": 0,
                        "maxReplicas": 2,
                        "queueLength": 1000
                    },
                    "preemptible": false
                }
            }
        ],
        "modules": [
            {
                "name": "stable-diffusion-v1-5-module",
                "entryPoint": "model_adapter.py",
                "className": "ModelAdapter",
                "computeConfig": "stable-diffusion-v1-5-huggingface-deploy",
                "initInputs": [
                    {
                        "type": "Model",
                        "name": "model_entity"
                    }
                ],
                "functions": [
                    {
                        "name": "predict_items",
                        "input": [
                            {
                                "type": "Item[]",
                                "name": "items",
                                "description": "The input images for prediction."
                            }
                        ],
                        "output": [
                            {
                                "type": "Item[]",
                                "name": "items",
                                "description": "The same input images for prediction."
                            },
                            {
                                "type": "Annotation[]",
                                "name": "annotations",
                                "description": "The predicted annotations."
                            }
                        ],
                        "displayName": "Predict Items",
                        "displayIcon": "",
                        "description": "The inference function of the model."
                    },
                    {
                        "name": "predict_dataset",
                        "input": [
                            {
                                "type": "Dataset",
                                "name": "dataset",
                                "description": "The input dataset of the items required for prediction."
                            },
                            {
                                "type": "Json",
                                "name": "filters",
                                "description": "The DQL in json format to get all the items required for prediction."
                            }
                        ],
                        "output": [],
                        "displayName": "Predict Dataset",
                        "displayIcon": "",
                        "description": "Inference function of the model on a dataset."
                    }
                ]
            }
=======
  "name": "stable-diffusion-v1-5-huggingface-app",
  "description": "Stable Diffusion is a latent text-to-image diffusion model capable of generating photo-realistic images given any text input.",
  "attributes": {
    "Provider": "Runway",
    "Deployed By": "Dataloop",
    "License": "CreativeML Open RAIL-M",
    "Category": "Model",
    "Gen AI": "LMM",
    "Media Type": ["Text", "Image", "Multi Modal"]
  },
  "displayName": "RunwayML StableDiffusion v1.5",
  "version": "0.1.46",
  "scope": "public",
  "codebase": {
    "type": "git",
    "gitUrl": "https://github.com/dataloop-ai-apps/huggingface-adapter.git",
    "gitTag": "0.1.46"
  },
  "components": {
    "computeConfigs": [
      {
        "name": "stable-diffusion-v1-5-huggingface-deploy",
        "secrets": [],
        "runtime": {
          "podType": "gpu-t4",
          "runnerImage": "dataloop_runner-gpu/huggingface-adapter:0.1.4",
          "concurrency": 1,
          "autoscaler": {
            "type": "rabbitmq",
            "minReplicas": 0,
            "maxReplicas": 2,
            "queueLength": 1000
          },
          "preemptible": false
        }
      }
    ],
    "modules": [
      {
        "name": "stable-diffusion-v1-5-module",
        "entryPoint": "model_adapter.py",
        "className": "ModelAdapter",
        "computeConfig": "stable-diffusion-v1-5-huggingface-deploy",
        "initInputs": [
          {
            "type": "Model",
            "name": "model_entity"
          }
>>>>>>> a2933e23
        ],
        "models": [
            {
                "name": "stable-diffusion-v1-5-huggingface-model",
                "moduleName": "stable-diffusion-v1-5-module",
                "scope": "project",
                "status": "pre-trained",
                "configuration": {
                    "module_name": "adapters.stable_diffusion_v1_5.stable_diffusion_v1_5",
                    "device": "cuda"
                },
                "metadata": {},
                "description": "Stable Diffusion is a latent text-to-image diffusion model capable of generating photo-realistic images given any text input."
            }
        ]
    }
}<|MERGE_RESOLUTION|>--- conflicted
+++ resolved
@@ -1,106 +1,4 @@
 {
-<<<<<<< HEAD
-    "name": "stable-diffusion-v1-5-huggingface-app",
-    "description": "Stable Diffusion is a latent text-to-image diffusion model capable of generating photo-realistic images given any text input.",
-    "attributes": {
-        "Provider": "Runway",
-        "Deployed By": "Dataloop",
-        "License": "CreativeML Open RAIL-M",
-        "Category": "Model",
-        "Gen AI": "LMM",
-        "Media Type": [
-            "Text",
-            "Image",
-            "Multi Modal"
-        ]
-    },
-    "displayName": "Stable Diffusion v1.5",
-    "version": "0.1.45",
-    "scope": "public",
-    "codebase": {
-        "type": "git",
-        "gitUrl": "https://github.com/dataloop-ai-apps/huggingface-adapter.git",
-        "gitTag": "0.1.45"
-    },
-    "components": {
-        "computeConfigs": [
-            {
-                "name": "stable-diffusion-v1-5-huggingface-deploy",
-                "secrets": [],
-                "runtime": {
-                    "podType": "gpu-t4",
-                    "runnerImage": "dataloop_runner-gpu/huggingface-adapter:0.1.4",
-                    "concurrency": 1,
-                    "autoscaler": {
-                        "type": "rabbitmq",
-                        "minReplicas": 0,
-                        "maxReplicas": 2,
-                        "queueLength": 1000
-                    },
-                    "preemptible": false
-                }
-            }
-        ],
-        "modules": [
-            {
-                "name": "stable-diffusion-v1-5-module",
-                "entryPoint": "model_adapter.py",
-                "className": "ModelAdapter",
-                "computeConfig": "stable-diffusion-v1-5-huggingface-deploy",
-                "initInputs": [
-                    {
-                        "type": "Model",
-                        "name": "model_entity"
-                    }
-                ],
-                "functions": [
-                    {
-                        "name": "predict_items",
-                        "input": [
-                            {
-                                "type": "Item[]",
-                                "name": "items",
-                                "description": "The input images for prediction."
-                            }
-                        ],
-                        "output": [
-                            {
-                                "type": "Item[]",
-                                "name": "items",
-                                "description": "The same input images for prediction."
-                            },
-                            {
-                                "type": "Annotation[]",
-                                "name": "annotations",
-                                "description": "The predicted annotations."
-                            }
-                        ],
-                        "displayName": "Predict Items",
-                        "displayIcon": "",
-                        "description": "The inference function of the model."
-                    },
-                    {
-                        "name": "predict_dataset",
-                        "input": [
-                            {
-                                "type": "Dataset",
-                                "name": "dataset",
-                                "description": "The input dataset of the items required for prediction."
-                            },
-                            {
-                                "type": "Json",
-                                "name": "filters",
-                                "description": "The DQL in json format to get all the items required for prediction."
-                            }
-                        ],
-                        "output": [],
-                        "displayName": "Predict Dataset",
-                        "displayIcon": "",
-                        "description": "Inference function of the model on a dataset."
-                    }
-                ]
-            }
-=======
   "name": "stable-diffusion-v1-5-huggingface-app",
   "description": "Stable Diffusion is a latent text-to-image diffusion model capable of generating photo-realistic images given any text input.",
   "attributes": {
@@ -111,7 +9,7 @@
     "Gen AI": "LMM",
     "Media Type": ["Text", "Image", "Multi Modal"]
   },
-  "displayName": "RunwayML StableDiffusion v1.5",
+  "displayName": "Stable Diffusion v1.5",
   "version": "0.1.46",
   "scope": "public",
   "codebase": {
@@ -149,21 +47,68 @@
             "type": "Model",
             "name": "model_entity"
           }
->>>>>>> a2933e23
         ],
-        "models": [
-            {
-                "name": "stable-diffusion-v1-5-huggingface-model",
-                "moduleName": "stable-diffusion-v1-5-module",
-                "scope": "project",
-                "status": "pre-trained",
-                "configuration": {
-                    "module_name": "adapters.stable_diffusion_v1_5.stable_diffusion_v1_5",
-                    "device": "cuda"
-                },
-                "metadata": {},
-                "description": "Stable Diffusion is a latent text-to-image diffusion model capable of generating photo-realistic images given any text input."
-            }
+        "functions": [
+          {
+            "name": "predict_items",
+            "input": [
+              {
+                "type": "Item[]",
+                "name": "items",
+                "description": "The input images for prediction."
+              }
+            ],
+            "output": [
+              {
+                "type": "Item[]",
+                "name": "items",
+                "description": "The same input images for prediction."
+              },
+              {
+                "type": "Annotation[]",
+                "name": "annotations",
+                "description": "The predicted annotations."
+              }
+            ],
+            "displayName": "Predict Items",
+            "displayIcon": "",
+            "description": "The inference function of the model."
+          },
+          {
+            "name": "predict_dataset",
+            "input": [
+              {
+                "type": "Dataset",
+                "name": "dataset",
+                "description": "The input dataset of the items required for prediction."
+              },
+              {
+                "type": "Json",
+                "name": "filters",
+                "description": "The DQL in json format to get all the items required for prediction."
+              }
+            ],
+            "output": [],
+            "displayName": "Predict Dataset",
+            "displayIcon": "",
+            "description": "Inference function of the model on a dataset."
+          }
         ]
-    }
+      }
+    ],
+    "models": [
+      {
+        "name": "stable-diffusion-v1-5-huggingface-model",
+        "moduleName": "stable-diffusion-v1-5-module",
+        "scope": "project",
+        "status": "pre-trained",
+        "configuration": {
+          "module_name": "adapters.stable_diffusion_v1_5.stable_diffusion_v1_5",
+          "device": "cuda"
+        },
+        "metadata": {},
+        "description": "Stable Diffusion is a latent text-to-image diffusion model capable of generating photo-realistic images given any text input."
+      }
+    ]
+  }
 }