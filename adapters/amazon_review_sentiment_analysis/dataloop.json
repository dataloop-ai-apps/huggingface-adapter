--- conflicted
+++ resolved
@@ -1,5 +1,4 @@
 {
-<<<<<<< HEAD
     "name": "amazon-review-sentiment-analysis",
     "description": "This model is a fine-tuned version of nlptown/bert-base-multilingual-uncased-sentiment on an Amazon US Customer Reviews Dataset.",
     "attributes": {
@@ -9,68 +8,17 @@
         "Category": "Model",
         "Media Type": [
             "Text"
-=======
-  "name": "amazon-review-sentiment-analysis",
-  "description": "This model is a fine-tuned version of nlptown/bert-base-multilingual-uncased-sentiment on an Amazon US Customer Reviews Dataset.",
-  "attributes": {
-    "Provider": "AWS",
-    "Deployed By": "Dataloop",
-    "License": "Apache 2.0",
-    "Category": "Model",
-    "Media Type": ["Text"],
-    "Gen AI": "LLM",
-    "NLP": "Sentiment Analysis"
-  },
-  "displayName": "Amazon Review Sentiment Analysis",
-  "version": "0.1.55",
-  "scope": "public",
-  "codebase": {
-    "type": "git",
-    "gitUrl": "https://github.com/dataloop-ai-apps/huggingface-adapter.git",
-    "gitTag": "0.1.55"
-  },
-  "components": {
-    "computeConfigs": [
-      {
-        "name": "amazon-review-sentiment-analysis-deploy",
-        "secrets": [],
-        "runtime": {
-          "podType": "regular-m",
-          "runnerImage": "dataloop_runner-gpu/huggingface-adapter:0.1.4",
-          "concurrency": 1,
-          "autoscaler": {
-            "type": "rabbitmq",
-            "minReplicas": 0,
-            "maxReplicas": 2,
-            "queueLength": 1000
-          },
-          "preemptible": false
-        }
-      }
-    ],
-    "modules": [
-      {
-        "name": "amazon-review-sentiment-analysis-module",
-        "entryPoint": "model_adapter.py",
-        "className": "ModelAdapter",
-        "computeConfig": "amazon-review-sentiment-analysis-deploy",
-        "initInputs": [
-          {
-            "type": "Model",
-            "name": "model_entity"
-          }
->>>>>>> 2936e8e1
         ],
         "Gen AI": "LLM",
         "NLP": "Sentiment Analysis"
     },
     "displayName": "Amazon Review Sentiment Analysis",
-    "version": "0.1.46",
+    "version": "0.1.55",
     "scope": "public",
     "codebase": {
         "type": "git",
         "gitUrl": "https://github.com/dataloop-ai-apps/huggingface-adapter.git",
-        "gitTag": "0.1.46"
+        "gitTag": "0.1.55"
     },
     "components": {
         "computeConfigs": [
