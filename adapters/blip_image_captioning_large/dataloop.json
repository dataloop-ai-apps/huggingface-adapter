{
<<<<<<< HEAD
    "name": "blip-image-captioning-large-huggingface-app",
    "description": "Bootstrapping Language-Image Pre-training for Unified Vision-Language Understanding and Generation",
    "attributes": {
        "Provider": "Hugging Face",
        "Deployed By": "Dataloop",
        "License": "BSD-3-Clause",
        "Category": "Model",
        "NLP": "Conversational",
        "Gen AI": "LMM",
        "Media Type": [
            "Text",
            "Image",
            "Multi Modal"
        ]
    },
    "displayName": "BLIP Image Captioning Large",
    "version": "0.1.46",
    "scope": "public",
    "codebase": {
        "type": "git",
        "gitUrl": "https://github.com/dataloop-ai-apps/huggingface-adapter.git",
        "gitTag": "0.1.46"
    },
    "components": {
        "computeConfigs": [
            {
                "name": "blip-image-captioning-large-huggingface-deploy",
                "secrets": [],
                "runtime": {
                    "podType": "regular-l",
                    "runnerImage": "gcr.io/viewo-g/piper/agent/runner/apps/huggingface-adapter:0.1.45",
                    "concurrency": 1,
                    "autoscaler": {
                        "minReplicas": 0,
                        "maxReplicas": 2,
                        "queueLength": 1000
                    }
                }
            }
=======
  "name": "blip-image-captioning-large-huggingface-app",
  "description": "Bootstrapping Language-Image Pre-training for Unified Vision-Language Understanding and Generation",
  "attributes": {
    "Provider": "Hugging Face",
    "Deployed By": "Dataloop",
    "License": "BSD-3-Clause",
    "Category": "Model",
    "NLP": "Conversational",
    "Gen AI": "LMM",
    "Media Type": ["Text", "Image", "Multi Modal"]
  },
  "displayName": "BLIP Image Captioning Large",
  "version": "0.1.55",
  "scope": "public",
  "codebase": {
    "type": "git",
    "gitUrl": "https://github.com/dataloop-ai-apps/huggingface-adapter.git",
    "gitTag": "0.1.55"
  },
  "components": {
    "computeConfigs": [
      {
        "name": "blip-image-captioning-large-huggingface-deploy",
        "secrets": [],
        "runtime": {
          "podType": "regular-l",
          "runnerImage": "gcr.io/viewo-g/piper/agent/runner/apps/huggingface-adapter:0.1.45",
          "concurrency": 1,
          "autoscaler": {
            "minReplicas": 0,
            "maxReplicas": 2,
            "queueLength": 1000
          }
      }
    }
    ],
    "modules": [
      {
        "name": "blip-image-captioning-large-module",
        "entryPoint": "adapters/blip_image_captioning_large/blip_image_captioning_large.py",
        "className": "HuggingAdapter",
        "computeConfig": "blip-image-captioning-large-huggingface-deploy",
        "initInputs": [
          {
            "type": "Model",
            "name": "model_entity"
          }
>>>>>>> 2936e8e1
        ],
        "modules": [
            {
                "name": "blip-image-captioning-large-module",
                "entryPoint": "adapters/blip_image_captioning_large/blip_image_captioning_large.py",
                "className": "HuggingAdapter",
                "computeConfig": "blip-image-captioning-large-huggingface-deploy",
                "initInputs": [
                    {
                        "type": "Model",
                        "name": "model_entity"
                    }
                ],
                "functions": [
                    {
                        "name": "predict_items",
                        "input": [
                            {
                                "type": "Item[]",
                                "name": "items",
                                "description": "The input images for prediction."
                            }
                        ],
                        "output": [
                            {
                                "type": "Item[]",
                                "name": "items",
                                "description": "The same input images for prediction."
                            },
                            {
                                "type": "Annotation[]",
                                "name": "annotations",
                                "description": "The predicted annotations."
                            }
                        ],
                        "displayName": "Predict Items",
                        "displayIcon": "",
                        "description": "The inference function of the model."
                    },
                    {
                        "name": "predict_dataset",
                        "input": [
                            {
                                "type": "Dataset",
                                "name": "dataset",
                                "description": "The input dataset of the items required for prediction."
                            },
                            {
                                "type": "Json",
                                "name": "filters",
                                "description": "The DQL in json format to get all the items required for prediction."
                            }
                        ],
                        "output": [],
                        "displayName": "Predict Dataset",
                        "displayIcon": "",
                        "description": "Inference function of the model on a dataset."
                    }
                ]
            }
        ],
        "models": [
            {
                "name": "blip-image-captioning-large-huggingface-model",
                "moduleName": "blip-image-captioning-large-module",
                "scope": "project",
                "status": "pre-trained",
                "configuration": {
                    "model_name": "blip",
                    "module_name": "adapters.blip_image_captioning_large.blip_image_captioning_large",
                    "conditioning": false
                },
                "metadata": {},
                "description": "Bootstrapping Language-Image Pre-training for Unified Vision-Language Understanding and Generation"
            }
        ]
    }
}<|MERGE_RESOLUTION|>--- conflicted
+++ resolved
@@ -1,5 +1,4 @@
 {
-<<<<<<< HEAD
     "name": "blip-image-captioning-large-huggingface-app",
     "description": "Bootstrapping Language-Image Pre-training for Unified Vision-Language Understanding and Generation",
     "attributes": {
@@ -16,12 +15,12 @@
         ]
     },
     "displayName": "BLIP Image Captioning Large",
-    "version": "0.1.46",
+    "version": "0.1.55",
     "scope": "public",
     "codebase": {
         "type": "git",
         "gitUrl": "https://github.com/dataloop-ai-apps/huggingface-adapter.git",
-        "gitTag": "0.1.46"
+        "gitTag": "0.1.55"
     },
     "components": {
         "computeConfigs": [
@@ -39,55 +38,6 @@
                     }
                 }
             }
-=======
-  "name": "blip-image-captioning-large-huggingface-app",
-  "description": "Bootstrapping Language-Image Pre-training for Unified Vision-Language Understanding and Generation",
-  "attributes": {
-    "Provider": "Hugging Face",
-    "Deployed By": "Dataloop",
-    "License": "BSD-3-Clause",
-    "Category": "Model",
-    "NLP": "Conversational",
-    "Gen AI": "LMM",
-    "Media Type": ["Text", "Image", "Multi Modal"]
-  },
-  "displayName": "BLIP Image Captioning Large",
-  "version": "0.1.55",
-  "scope": "public",
-  "codebase": {
-    "type": "git",
-    "gitUrl": "https://github.com/dataloop-ai-apps/huggingface-adapter.git",
-    "gitTag": "0.1.55"
-  },
-  "components": {
-    "computeConfigs": [
-      {
-        "name": "blip-image-captioning-large-huggingface-deploy",
-        "secrets": [],
-        "runtime": {
-          "podType": "regular-l",
-          "runnerImage": "gcr.io/viewo-g/piper/agent/runner/apps/huggingface-adapter:0.1.45",
-          "concurrency": 1,
-          "autoscaler": {
-            "minReplicas": 0,
-            "maxReplicas": 2,
-            "queueLength": 1000
-          }
-      }
-    }
-    ],
-    "modules": [
-      {
-        "name": "blip-image-captioning-large-module",
-        "entryPoint": "adapters/blip_image_captioning_large/blip_image_captioning_large.py",
-        "className": "HuggingAdapter",
-        "computeConfig": "blip-image-captioning-large-huggingface-deploy",
-        "initInputs": [
-          {
-            "type": "Model",
-            "name": "model_entity"
-          }
->>>>>>> 2936e8e1
         ],
         "modules": [
             {
