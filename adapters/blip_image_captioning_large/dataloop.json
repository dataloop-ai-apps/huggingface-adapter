--- conflicted
+++ resolved
@@ -1,45 +1,4 @@
 {
-<<<<<<< HEAD
-    "name": "blip-image-captioning-large-huggingface-app",
-    "description": "Bootstrapping Language-Image Pre-training for Unified Vision-Language Understanding and Generation",
-    "attributes": {
-        "Provider": "Hugging Face",
-        "Deployed By": "Dataloop",
-        "License": "BSD-3-Clause",
-        "Category": "Model",
-        "NLP": "Conversational",
-        "Gen AI": "LMM",
-        "Media Type": [
-            "Text",
-            "Image",
-            "Multi Modal"
-        ]
-    },
-    "displayName": "BLIP Image Captioning Large",
-    "version": "0.1.45",
-    "scope": "public",
-    "codebase": {
-        "type": "git",
-        "gitUrl": "https://github.com/dataloop-ai-apps/huggingface-adapter.git",
-        "gitTag": "0.1.45"
-    },
-    "components": {
-        "computeConfigs": [
-            {
-                "name": "blip-image-captioning-large-huggingface-deploy",
-                "secrets": [],
-                "runtime": {
-                    "podType": "regular-l",
-                    "runnerImage": "gcr.io/viewo-g/piper/agent/runner/apps/huggingface-adapter:0.1.45",
-                    "concurrency": 1,
-                    "autoscaler": {
-                        "minReplicas": 0,
-                        "maxReplicas": 2,
-                        "queueLength": 1000
-                    }
-                }
-            }
-=======
   "name": "blip-image-captioning-large-huggingface-app",
   "description": "Bootstrapping Language-Image Pre-training for Unified Vision-Language Understanding and Generation",
   "attributes": {
@@ -87,82 +46,69 @@
             "type": "Model",
             "name": "model_entity"
           }
->>>>>>> a2933e23
         ],
-        "modules": [
-            {
-                "name": "blip-image-captioning-large-module",
-                "entryPoint": "adapters/blip_image_captioning_large/blip_image_captioning_large.py",
-                "className": "HuggingAdapter",
-                "computeConfig": "blip-image-captioning-large-huggingface-deploy",
-                "initInputs": [
-                    {
-                        "type": "Model",
-                        "name": "model_entity"
-                    }
-                ],
-                "functions": [
-                    {
-                        "name": "predict_items",
-                        "input": [
-                            {
-                                "type": "Item[]",
-                                "name": "items",
-                                "description": "The input images for prediction."
-                            }
-                        ],
-                        "output": [
-                            {
-                                "type": "Item[]",
-                                "name": "items",
-                                "description": "The same input images for prediction."
-                            },
-                            {
-                                "type": "Annotation[]",
-                                "name": "annotations",
-                                "description": "The predicted annotations."
-                            }
-                        ],
-                        "displayName": "Predict Items",
-                        "displayIcon": "",
-                        "description": "The inference function of the model."
-                    },
-                    {
-                        "name": "predict_dataset",
-                        "input": [
-                            {
-                                "type": "Dataset",
-                                "name": "dataset",
-                                "description": "The input dataset of the items required for prediction."
-                            },
-                            {
-                                "type": "Json",
-                                "name": "filters",
-                                "description": "The DQL in json format to get all the items required for prediction."
-                            }
-                        ],
-                        "output": [],
-                        "displayName": "Predict Dataset",
-                        "displayIcon": "",
-                        "description": "Inference function of the model on a dataset."
-                    }
-                ]
-            }
-        ],
-        "models": [
-            {
-                "name": "blip-image-captioning-large-huggingface-model",
-                "moduleName": "blip-image-captioning-large-module",
-                "scope": "project",
-                "status": "pre-trained",
-                "configuration": {
-                    "model_name": "blip",
-                    "module_name": "adapters.blip_image_captioning_large.blip_image_captioning_large",
-                    "conditioning": false
-                },
-                "metadata": {},
-                "description": "Bootstrapping Language-Image Pre-training for Unified Vision-Language Understanding and Generation"
-            }
+        "functions": [
+          {
+            "name": "predict_items",
+            "input": [
+              {
+                "type": "Item[]",
+                "name": "items",
+                "description": "The input images for prediction."
+              }
+            ],
+            "output": [
+              {
+                "type": "Item[]",
+                "name": "items",
+                "description": "The same input images for prediction."
+              },
+              {
+                "type": "Annotation[]",
+                "name": "annotations",
+                "description": "The predicted annotations."
+              }
+            ],
+            "displayName": "Predict Items",
+            "displayIcon": "",
+            "description": "The inference function of the model."
+          },
+          {
+            "name": "predict_dataset",
+            "input": [
+              {
+                "type": "Dataset",
+                "name": "dataset",
+                "description": "The input dataset of the items required for prediction."
+              },
+              {
+                "type": "Json",
+                "name": "filters",
+                "description": "The DQL in json format to get all the items required for prediction."
+              }
+            ],
+            "output": [],
+            "displayName": "Predict Dataset",
+            "displayIcon": "",
+            "description": "Inference function of the model on a dataset."
+          }
         ]
-    }
+      }
+    ],
+    "models": [
+      {
+        "name": "blip-image-captioning-large-huggingface-model",
+        "moduleName": "blip-image-captioning-large-module",
+        "scope": "project",
+        "status": "pre-trained",
+        "configuration": {
+          "model_name": "blip",
+          "module_name": "adapters.blip_image_captioning_large.blip_image_captioning_large",
+          "conditioning": false
+        },
+        "metadata": {},
+        "description": "Bootstrapping Language-Image Pre-training for Unified Vision-Language Understanding and Generation"
+      }
+    ]
+  }
 }