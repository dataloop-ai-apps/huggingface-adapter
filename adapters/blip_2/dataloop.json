--- conflicted
+++ resolved
@@ -18,43 +18,12 @@
     "version": "0.1.67",
     "scope": "public",
     "codebase": {
-<<<<<<< HEAD
         "type": "git",
         "gitUrl": "https://github.com/dataloop-ai-apps/huggingface-adapter.git",
-        "gitTag": "0.1.57"
+        "gitTag": "0.1.67"
     },
     "components": {
         "computeConfigs": [
-=======
-      "type": "git",
-      "gitUrl": "https://github.com/dataloop-ai-apps/huggingface-adapter.git",
-      "gitTag": "0.1.67"
-    },
-    "components": {
-      "computeConfigs": [
-        {
-          "name": "blip-2-huggingface-deploy",
-          "secrets": [],
-          "runtime": {
-            "podType": "regular-l",
-            "runnerImage": "gcr.io/viewo-g/piper/agent/runner/apps/huggingface-adapter:0.1.45",
-            "concurrency": 1,
-            "autoscaler": {
-              "minReplicas": 0,
-              "maxReplicas": 2,
-              "queueLength": 1000
-            } 
-          }
-        }
-      ],
-      "modules": [
-        {
-          "name": "blip-2-module",
-          "entryPoint": "adapters/blip_2/blip_2.py",
-          "className": "HuggingAdapter",
-          "computeConfig": "blip-2-huggingface-deploy",
-          "initInputs": [
->>>>>>> a8e0717c
             {
                 "name": "blip-2-huggingface-deploy",
                 "secrets": [],
