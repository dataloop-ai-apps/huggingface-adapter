{
    "name": "blip-2-huggingface-app",
    "description": "BLIP-2: Bootstrapping Language-Image Pre-training with Frozen Image Encoders and Large Language Models",
    "attributes": {
        "Provider": "Hugging Face",
        "Deployed By": "Dataloop",
        "License": "BSD-3-Clause",
        "Category": "Model",
        "NLP": "Conversational",
        "Gen AI": "LMM",
        "Media Type": [
            "Text",
            "Image",
            "Multi Modal"
        ]
    },
    "displayName": "BLIP 2",
    "version": "0.1.57",
    "scope": "public",
    "codebase": {
<<<<<<< HEAD
        "type": "git",
        "gitUrl": "https://github.com/dataloop-ai-apps/huggingface-adapter.git",
        "gitTag": "0.1.55"
=======
      "type": "git",
      "gitUrl": "https://github.com/dataloop-ai-apps/huggingface-adapter.git",
      "gitTag": "0.1.57"
>>>>>>> 3f9ad60e
    },
    "components": {
        "computeConfigs": [
            {
                "name": "blip-2-huggingface-deploy",
                "secrets": [],
                "runtime": {
                    "podType": "regular-l",
                    "runnerImage": "gcr.io/viewo-g/piper/agent/runner/apps/huggingface-adapter:0.1.45",
                    "concurrency": 1,
                    "autoscaler": {
                        "minReplicas": 0,
                        "maxReplicas": 2,
                        "queueLength": 1000
                    }
                }
            }
        ],
        "modules": [
            {
                "name": "blip-2-module",
                "entryPoint": "adapters/blip_2/blip_2.py",
                "className": "HuggingAdapter",
                "computeConfig": "blip-2-huggingface-deploy",
                "initInputs": [
                    {
                        "type": "Model",
                        "name": "model_entity"
                    }
                ],
                "functions": [
                    {
                        "name": "predict_items",
                        "input": [
                            {
                                "type": "Item[]",
                                "name": "items",
                                "description": "The input images for prediction."
                            }
                        ],
                        "output": [
                            {
                                "type": "Item[]",
                                "name": "items",
                                "description": "The same input images for prediction."
                            },
                            {
                                "type": "Annotation[]",
                                "name": "annotations",
                                "description": "The predicted annotations."
                            }
                        ],
                        "displayName": "Predict Items",
                        "displayIcon": "",
                        "description": "The inference function of the model."
                    },
                    {
                        "name": "predict_dataset",
                        "input": [
                            {
                                "type": "Dataset",
                                "name": "dataset",
                                "description": "The input dataset of the items required for prediction."
                            },
                            {
                                "type": "Json",
                                "name": "filters",
                                "description": "The DQL in json format to get all the items required for prediction."
                            }
                        ],
                        "output": [],
                        "displayName": "Predict Dataset",
                        "displayIcon": "",
                        "description": "Inference function of the model on a dataset."
                    }
                ]
            }
        ],
        "models": [
            {
                "name": "blip-2-huggingface-model",
                "moduleName": "blip-2-module",
                "scope": "project",
                "status": "pre-trained",
                "configuration": {
                    "model_name": "blip-2",
                    "module_name": "adapters.blip_2.blip_2",
                    "conditioning": false
                },
                "metadata": {},
                "description": "BLIP-2: Bootstrapping Language-Image Pre-training with Frozen Image Encoders and Large Language Models"
            }
        ]
    }
}<|MERGE_RESOLUTION|>--- conflicted
+++ resolved
@@ -18,15 +18,9 @@
     "version": "0.1.57",
     "scope": "public",
     "codebase": {
-<<<<<<< HEAD
         "type": "git",
         "gitUrl": "https://github.com/dataloop-ai-apps/huggingface-adapter.git",
-        "gitTag": "0.1.55"
-=======
-      "type": "git",
-      "gitUrl": "https://github.com/dataloop-ai-apps/huggingface-adapter.git",
-      "gitTag": "0.1.57"
->>>>>>> 3f9ad60e
+        "gitTag": "0.1.57"
     },
     "components": {
         "computeConfigs": [
