{
<<<<<<< HEAD
    "name": "vit-gpt2-image-captioning-huggingface-app",
    "description": "Vision Transformer (ViT) GPT2 an image captioning model.",
    "attributes": {
        "Provider": "Hugging Face",
        "Deployed By": "Dataloop",
        "License": "Apache 2.0",
        "Category": "Model",
        "NLP": "Conversational",
        "Gen AI": "LMM",
        "Media Type": [
            "Text",
            "Image",
            "Multi Modal"
        ]
    },
    "displayName": "ViT-GPT2 Image Captioning",
    "version": "0.1.45",
    "scope": "public",
    "codebase": {
        "type": "git",
        "gitUrl": "https://github.com/dataloop-ai-apps/huggingface-adapter.git",
        "gitTag": "0.1.45"
    },
    "components": {
        "computeConfigs": [
            {
                "name": "vit-gpt2-image-captioning-huggingface-deploy",
                "secrets": [],
                "runtime": {
                    "podType": "gpu-t4",
                    "runnerImage": "dataloop_runner-gpu/huggingface-adapter:0.1.4",
                    "concurrency": 1,
                    "autoscaler": {
                        "type": "rabbitmq",
                        "minReplicas": 0,
                        "maxReplicas": 2,
                        "queueLength": 1000
                    },
                    "preemptible": false
                }
            }
        ],
        "modules": [
            {
                "name": "vit-gpt2-image-captioning-module",
                "entryPoint": "model_adapter.py",
                "className": "ModelAdapter",
                "computeConfig": "vit-gpt2-image-captioning-huggingface-deploy",
                "initInputs": [
                    {
                        "type": "Model",
                        "name": "model_entity"
                    }
                ],
                "functions": [
                    {
                        "name": "predict_items",
                        "input": [
                            {
                                "type": "Item[]",
                                "name": "items",
                                "description": "The input images for prediction."
                            }
                        ],
                        "output": [
                            {
                                "type": "Item[]",
                                "name": "items",
                                "description": "The same input images for prediction."
                            },
                            {
                                "type": "Annotation[]",
                                "name": "annotations",
                                "description": "The predicted annotations."
                            }
                        ],
                        "displayName": "Predict Items",
                        "displayIcon": "",
                        "description": "The inference function of the model."
                    },
                    {
                        "name": "predict_dataset",
                        "input": [
                            {
                                "type": "Dataset",
                                "name": "dataset",
                                "description": "The input dataset of the items required for prediction."
                            },
                            {
                                "type": "Json",
                                "name": "filters",
                                "description": "The DQL in json format to get all the items required for prediction."
                            }
                        ],
                        "output": [],
                        "displayName": "Predict Dataset",
                        "displayIcon": "",
                        "description": "Inference function of the model on a dataset."
                    }
                ]
            }
=======
  "name": "vit-gpt2-image-captioning-huggingface-app",
  "description": "Vision Transformer (ViT) GPT2 an image captioning model.",
  "attributes": {
    "Provider": "Hugging Face",
    "Deployed By": "Dataloop",
    "License": "Apache 2.0",
    "Category": "Model",
    "NLP": "Conversational",
    "Gen AI": "LMM",
    "Media Type": ["Text", "Image", "Multi Modal"]
  },
  "displayName": "ViT-GPT2 Image Captioning",
  "version": "0.1.46",
  "scope": "public",
  "codebase": {
    "type": "git",
    "gitUrl": "https://github.com/dataloop-ai-apps/huggingface-adapter.git",
    "gitTag": "0.1.46"
  },
  "components": {
    "computeConfigs": [
      {
        "name": "vit-gpt2-image-captioning-huggingface-deploy",
        "secrets": [],
        "runtime": {
          "podType": "gpu-t4",
          "runnerImage": "dataloop_runner-gpu/huggingface-adapter:0.1.4",
          "concurrency": 1,
          "autoscaler": {
            "type": "rabbitmq",
            "minReplicas": 0,
            "maxReplicas": 2,
            "queueLength": 1000
          },
          "preemptible": false
        }
      }
    ],
    "modules": [
      {
        "name": "vit-gpt2-image-captioning-module",
        "entryPoint": "model_adapter.py",
        "className": "ModelAdapter",
        "computeConfig": "vit-gpt2-image-captioning-huggingface-deploy",
        "initInputs": [
          {
            "type": "Model",
            "name": "model_entity"
          }
>>>>>>> a2933e23
        ],
        "models": [
            {
                "name": "vit-gpt2-image-captioning-huggingface-model",
                "moduleName": "vit-gpt2-image-captioning-module",
                "scope": "project",
                "status": "pre-trained",
                "configuration": {
                    "module_name": "adapters.vit_gpt2_image_captioning.vit_gpt2_image_captioning",
                    "image_width": 512,
                    "image_height": 512,
                    "device": "cuda"
                },
                "metadata": {},
                "description": "Vision Transformer (ViT) GPT2 an image captioning model."
            }
        ]
    }
}<|MERGE_RESOLUTION|>--- conflicted
+++ resolved
@@ -1,107 +1,4 @@
 {
-<<<<<<< HEAD
-    "name": "vit-gpt2-image-captioning-huggingface-app",
-    "description": "Vision Transformer (ViT) GPT2 an image captioning model.",
-    "attributes": {
-        "Provider": "Hugging Face",
-        "Deployed By": "Dataloop",
-        "License": "Apache 2.0",
-        "Category": "Model",
-        "NLP": "Conversational",
-        "Gen AI": "LMM",
-        "Media Type": [
-            "Text",
-            "Image",
-            "Multi Modal"
-        ]
-    },
-    "displayName": "ViT-GPT2 Image Captioning",
-    "version": "0.1.45",
-    "scope": "public",
-    "codebase": {
-        "type": "git",
-        "gitUrl": "https://github.com/dataloop-ai-apps/huggingface-adapter.git",
-        "gitTag": "0.1.45"
-    },
-    "components": {
-        "computeConfigs": [
-            {
-                "name": "vit-gpt2-image-captioning-huggingface-deploy",
-                "secrets": [],
-                "runtime": {
-                    "podType": "gpu-t4",
-                    "runnerImage": "dataloop_runner-gpu/huggingface-adapter:0.1.4",
-                    "concurrency": 1,
-                    "autoscaler": {
-                        "type": "rabbitmq",
-                        "minReplicas": 0,
-                        "maxReplicas": 2,
-                        "queueLength": 1000
-                    },
-                    "preemptible": false
-                }
-            }
-        ],
-        "modules": [
-            {
-                "name": "vit-gpt2-image-captioning-module",
-                "entryPoint": "model_adapter.py",
-                "className": "ModelAdapter",
-                "computeConfig": "vit-gpt2-image-captioning-huggingface-deploy",
-                "initInputs": [
-                    {
-                        "type": "Model",
-                        "name": "model_entity"
-                    }
-                ],
-                "functions": [
-                    {
-                        "name": "predict_items",
-                        "input": [
-                            {
-                                "type": "Item[]",
-                                "name": "items",
-                                "description": "The input images for prediction."
-                            }
-                        ],
-                        "output": [
-                            {
-                                "type": "Item[]",
-                                "name": "items",
-                                "description": "The same input images for prediction."
-                            },
-                            {
-                                "type": "Annotation[]",
-                                "name": "annotations",
-                                "description": "The predicted annotations."
-                            }
-                        ],
-                        "displayName": "Predict Items",
-                        "displayIcon": "",
-                        "description": "The inference function of the model."
-                    },
-                    {
-                        "name": "predict_dataset",
-                        "input": [
-                            {
-                                "type": "Dataset",
-                                "name": "dataset",
-                                "description": "The input dataset of the items required for prediction."
-                            },
-                            {
-                                "type": "Json",
-                                "name": "filters",
-                                "description": "The DQL in json format to get all the items required for prediction."
-                            }
-                        ],
-                        "output": [],
-                        "displayName": "Predict Dataset",
-                        "displayIcon": "",
-                        "description": "Inference function of the model on a dataset."
-                    }
-                ]
-            }
-=======
   "name": "vit-gpt2-image-captioning-huggingface-app",
   "description": "Vision Transformer (ViT) GPT2 an image captioning model.",
   "attributes": {
@@ -151,23 +48,70 @@
             "type": "Model",
             "name": "model_entity"
           }
->>>>>>> a2933e23
         ],
-        "models": [
-            {
-                "name": "vit-gpt2-image-captioning-huggingface-model",
-                "moduleName": "vit-gpt2-image-captioning-module",
-                "scope": "project",
-                "status": "pre-trained",
-                "configuration": {
-                    "module_name": "adapters.vit_gpt2_image_captioning.vit_gpt2_image_captioning",
-                    "image_width": 512,
-                    "image_height": 512,
-                    "device": "cuda"
-                },
-                "metadata": {},
-                "description": "Vision Transformer (ViT) GPT2 an image captioning model."
-            }
+        "functions": [
+          {
+            "name": "predict_items",
+            "input": [
+              {
+                "type": "Item[]",
+                "name": "items",
+                "description": "The input images for prediction."
+              }
+            ],
+            "output": [
+              {
+                "type": "Item[]",
+                "name": "items",
+                "description": "The same input images for prediction."
+              },
+              {
+                "type": "Annotation[]",
+                "name": "annotations",
+                "description": "The predicted annotations."
+              }
+            ],
+            "displayName": "Predict Items",
+            "displayIcon": "",
+            "description": "The inference function of the model."
+          },
+          {
+            "name": "predict_dataset",
+            "input": [
+              {
+                "type": "Dataset",
+                "name": "dataset",
+                "description": "The input dataset of the items required for prediction."
+              },
+              {
+                "type": "Json",
+                "name": "filters",
+                "description": "The DQL in json format to get all the items required for prediction."
+              }
+            ],
+            "output": [],
+            "displayName": "Predict Dataset",
+            "displayIcon": "",
+            "description": "Inference function of the model on a dataset."
+          }
         ]
-    }
+      }
+    ],
+    "models": [
+      {
+        "name": "vit-gpt2-image-captioning-huggingface-model",
+        "moduleName": "vit-gpt2-image-captioning-module",
+        "scope": "project",
+        "status": "pre-trained",
+        "configuration": {
+          "module_name": "adapters.vit_gpt2_image_captioning.vit_gpt2_image_captioning",
+          "image_width": 512,
+          "image_height": 512,
+          "device": "cuda"
+        },
+        "metadata": {},
+        "description": "Vision Transformer (ViT) GPT2 an image captioning model."
+      }
+    ]
+  }
 }