{
<<<<<<< HEAD
    "name": "uform-gen2-qwen-500m-huggingface-app",
    "description": "UForm-Gen is a small generative vision-language model primarily designed for Image Captioning and Visual Question Answering.",
    "attributes": {
        "Provider": "Unum",
        "Deployed By": "Dataloop",
        "License": "Apache 2.0",
        "Category": "Model",
        "NLP": "Conversational",
        "Gen AI": "LMM",
        "Media Type": [
            "Text",
            "Image",
            "Multi Modal"
        ]
    },
    "displayName": "Uform-Gen2",
    "version": "0.1.45",
    "scope": "public",
    "codebase": {
        "type": "git",
        "gitUrl": "https://github.com/dataloop-ai-apps/huggingface-adapter.git",
        "gitTag": "0.1.45"
    },
    "components": {
        "computeConfigs": [
            {
                "name": "uform-gen2-qwen-500m-huggingface-deploy",
                "secrets": [],
                "runtime": {
                    "podType": "regular-m",
                    "runnerImage": "dataloop_runner-gpu/huggingface-adapter:0.1.4",
                    "concurrency": 1,
                    "autoscaler": {
                        "type": "rabbitmq",
                        "minReplicas": 0,
                        "maxReplicas": 2,
                        "queueLength": 1000
                    },
                    "preemptible": false
                }
            }
        ],
        "modules": [
            {
                "name": "uform-gen2-qwen-500m-module",
                "entryPoint": "model_adapter.py",
                "className": "ModelAdapter",
                "computeConfig": "uform-gen2-qwen-500m-huggingface-deploy",
                "initInputs": [
                    {
                        "type": "Model",
                        "name": "model_entity"
                    }
                ],
                "functions": [
                    {
                        "name": "predict_items",
                        "input": [
                            {
                                "type": "Item[]",
                                "name": "items",
                                "description": "The input images for prediction."
                            }
                        ],
                        "output": [
                            {
                                "type": "Item[]",
                                "name": "items",
                                "description": "The same input images for prediction."
                            },
                            {
                                "type": "Annotation[]",
                                "name": "annotations",
                                "description": "The predicted annotations."
                            }
                        ],
                        "displayName": "Predict Items",
                        "displayIcon": "",
                        "description": "The inference function of the model."
                    },
                    {
                        "name": "predict_dataset",
                        "input": [
                            {
                                "type": "Dataset",
                                "name": "dataset",
                                "description": "The input dataset of the items required for prediction."
                            },
                            {
                                "type": "Json",
                                "name": "filters",
                                "description": "The DQL in json format to get all the items required for prediction."
                            }
                        ],
                        "output": [],
                        "displayName": "Predict Dataset",
                        "displayIcon": "",
                        "description": "Inference function of the model on a dataset."
                    }
                ]
            }
=======
  "name": "uform-gen2-qwen-500m-huggingface-app",
  "description": "UForm-Gen is a small generative vision-language model primarily designed for Image Captioning and Visual Question Answering.",
  "attributes": {
    "Provider": "Unum",
    "Deployed By": "Dataloop",
    "License": "Apache 2.0",
    "Category": "Model",
    "NLP": "Conversational",
    "Gen AI": "LMM",
    "Media Type": ["Text", "Image", "Multi Modal"]
  },
  "displayName": "Uform-Gen2",
  "version": "0.1.46",
  "scope": "public",
  "codebase": {
    "type": "git",
    "gitUrl": "https://github.com/dataloop-ai-apps/huggingface-adapter.git",
    "gitTag": "0.1.46"
  },
  "components": {
    "computeConfigs": [
      {
        "name": "uform-gen2-qwen-500m-huggingface-deploy",
        "secrets": [],
        "runtime": {
          "podType": "regular-m",
          "runnerImage": "dataloop_runner-gpu/huggingface-adapter:0.1.4",
          "concurrency": 1,
          "autoscaler": {
            "type": "rabbitmq",
            "minReplicas": 0,
            "maxReplicas": 2,
            "queueLength": 1000
          },
          "preemptible": false
        }
      }
    ],
    "modules": [
      {
        "name": "uform-gen2-qwen-500m-module",
        "entryPoint": "model_adapter.py",
        "className": "ModelAdapter",
        "computeConfig": "uform-gen2-qwen-500m-huggingface-deploy",
        "initInputs": [
          {
            "type": "Model",
            "name": "model_entity"
          }
>>>>>>> a2933e23
        ],
        "models": [
            {
                "name": "uform-gen2-qwen-500m-huggingface-model",
                "moduleName": "uform-gen2-qwen-500m-module",
                "scope": "project",
                "status": "pre-trained",
                "configuration": {
                    "module_name": "adapters.uform_gen2_qwen_500m.uform_gen2_qwen_500m",
                    "device": "cpu",
                    "captioning": false
                },
                "metadata": {},
                "description": "UForm-Gen is a small generative vision-language model primarily designed for Image Captioning and Visual Question Answering."
            }
        ]
    }
}<|MERGE_RESOLUTION|>--- conflicted
+++ resolved
@@ -1,107 +1,4 @@
 {
-<<<<<<< HEAD
-    "name": "uform-gen2-qwen-500m-huggingface-app",
-    "description": "UForm-Gen is a small generative vision-language model primarily designed for Image Captioning and Visual Question Answering.",
-    "attributes": {
-        "Provider": "Unum",
-        "Deployed By": "Dataloop",
-        "License": "Apache 2.0",
-        "Category": "Model",
-        "NLP": "Conversational",
-        "Gen AI": "LMM",
-        "Media Type": [
-            "Text",
-            "Image",
-            "Multi Modal"
-        ]
-    },
-    "displayName": "Uform-Gen2",
-    "version": "0.1.45",
-    "scope": "public",
-    "codebase": {
-        "type": "git",
-        "gitUrl": "https://github.com/dataloop-ai-apps/huggingface-adapter.git",
-        "gitTag": "0.1.45"
-    },
-    "components": {
-        "computeConfigs": [
-            {
-                "name": "uform-gen2-qwen-500m-huggingface-deploy",
-                "secrets": [],
-                "runtime": {
-                    "podType": "regular-m",
-                    "runnerImage": "dataloop_runner-gpu/huggingface-adapter:0.1.4",
-                    "concurrency": 1,
-                    "autoscaler": {
-                        "type": "rabbitmq",
-                        "minReplicas": 0,
-                        "maxReplicas": 2,
-                        "queueLength": 1000
-                    },
-                    "preemptible": false
-                }
-            }
-        ],
-        "modules": [
-            {
-                "name": "uform-gen2-qwen-500m-module",
-                "entryPoint": "model_adapter.py",
-                "className": "ModelAdapter",
-                "computeConfig": "uform-gen2-qwen-500m-huggingface-deploy",
-                "initInputs": [
-                    {
-                        "type": "Model",
-                        "name": "model_entity"
-                    }
-                ],
-                "functions": [
-                    {
-                        "name": "predict_items",
-                        "input": [
-                            {
-                                "type": "Item[]",
-                                "name": "items",
-                                "description": "The input images for prediction."
-                            }
-                        ],
-                        "output": [
-                            {
-                                "type": "Item[]",
-                                "name": "items",
-                                "description": "The same input images for prediction."
-                            },
-                            {
-                                "type": "Annotation[]",
-                                "name": "annotations",
-                                "description": "The predicted annotations."
-                            }
-                        ],
-                        "displayName": "Predict Items",
-                        "displayIcon": "",
-                        "description": "The inference function of the model."
-                    },
-                    {
-                        "name": "predict_dataset",
-                        "input": [
-                            {
-                                "type": "Dataset",
-                                "name": "dataset",
-                                "description": "The input dataset of the items required for prediction."
-                            },
-                            {
-                                "type": "Json",
-                                "name": "filters",
-                                "description": "The DQL in json format to get all the items required for prediction."
-                            }
-                        ],
-                        "output": [],
-                        "displayName": "Predict Dataset",
-                        "displayIcon": "",
-                        "description": "Inference function of the model on a dataset."
-                    }
-                ]
-            }
-=======
   "name": "uform-gen2-qwen-500m-huggingface-app",
   "description": "UForm-Gen is a small generative vision-language model primarily designed for Image Captioning and Visual Question Answering.",
   "attributes": {
@@ -151,22 +48,69 @@
             "type": "Model",
             "name": "model_entity"
           }
->>>>>>> a2933e23
         ],
-        "models": [
-            {
-                "name": "uform-gen2-qwen-500m-huggingface-model",
-                "moduleName": "uform-gen2-qwen-500m-module",
-                "scope": "project",
-                "status": "pre-trained",
-                "configuration": {
-                    "module_name": "adapters.uform_gen2_qwen_500m.uform_gen2_qwen_500m",
-                    "device": "cpu",
-                    "captioning": false
-                },
-                "metadata": {},
-                "description": "UForm-Gen is a small generative vision-language model primarily designed for Image Captioning and Visual Question Answering."
-            }
+        "functions": [
+          {
+            "name": "predict_items",
+            "input": [
+              {
+                "type": "Item[]",
+                "name": "items",
+                "description": "The input images for prediction."
+              }
+            ],
+            "output": [
+              {
+                "type": "Item[]",
+                "name": "items",
+                "description": "The same input images for prediction."
+              },
+              {
+                "type": "Annotation[]",
+                "name": "annotations",
+                "description": "The predicted annotations."
+              }
+            ],
+            "displayName": "Predict Items",
+            "displayIcon": "",
+            "description": "The inference function of the model."
+          },
+          {
+            "name": "predict_dataset",
+            "input": [
+              {
+                "type": "Dataset",
+                "name": "dataset",
+                "description": "The input dataset of the items required for prediction."
+              },
+              {
+                "type": "Json",
+                "name": "filters",
+                "description": "The DQL in json format to get all the items required for prediction."
+              }
+            ],
+            "output": [],
+            "displayName": "Predict Dataset",
+            "displayIcon": "",
+            "description": "Inference function of the model on a dataset."
+          }
         ]
-    }
+      }
+    ],
+    "models": [
+      {
+        "name": "uform-gen2-qwen-500m-huggingface-model",
+        "moduleName": "uform-gen2-qwen-500m-module",
+        "scope": "project",
+        "status": "pre-trained",
+        "configuration": {
+          "module_name": "adapters.uform_gen2_qwen_500m.uform_gen2_qwen_500m",
+          "device": "cpu",
+          "captioning": false
+        },
+        "metadata": {},
+        "description": "UForm-Gen is a small generative vision-language model primarily designed for Image Captioning and Visual Question Answering."
+      }
+    ]
+  }
 }