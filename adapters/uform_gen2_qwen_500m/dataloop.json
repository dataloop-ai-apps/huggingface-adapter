--- conflicted
+++ resolved
@@ -1,5 +1,4 @@
 {
-<<<<<<< HEAD
     "name": "uform-gen2-qwen-500m-huggingface-app",
     "description": "UForm-Gen is a small generative vision-language model primarily designed for Image Captioning and Visual Question Answering.",
     "attributes": {
@@ -16,12 +15,12 @@
         ]
     },
     "displayName": "Uform-Gen2",
-    "version": "0.1.57",
+    "version": "0.1.67",
     "scope": "public",
     "codebase": {
         "type": "git",
         "gitUrl": "https://github.com/dataloop-ai-apps/huggingface-adapter.git",
-        "gitTag": "0.1.57"
+        "gitTag": "0.1.67"
     },
     "components": {
         "computeConfigs": [
@@ -101,57 +100,6 @@
                     }
                 ]
             }
-=======
-  "name": "uform-gen2-qwen-500m-huggingface-app",
-  "description": "UForm-Gen is a small generative vision-language model primarily designed for Image Captioning and Visual Question Answering.",
-  "attributes": {
-    "Provider": "Unum",
-    "Deployed By": "Dataloop",
-    "License": "Apache 2.0",
-    "Category": "Model",
-    "NLP": "Conversational",
-    "Gen AI": "LMM",
-    "Media Type": ["Text", "Image", "Multi Modal"]
-  },
-  "displayName": "Uform-Gen2",
-  "version": "0.1.67",
-  "scope": "public",
-  "codebase": {
-    "type": "git",
-    "gitUrl": "https://github.com/dataloop-ai-apps/huggingface-adapter.git",
-    "gitTag": "0.1.67"
-  },
-  "components": {
-    "computeConfigs": [
-      {
-        "name": "uform-gen2-qwen-500m-huggingface-deploy",
-        "secrets": [],
-        "runtime": {
-          "podType": "regular-m",
-          "runnerImage": "dataloop_runner-gpu/huggingface-adapter:0.1.4",
-          "concurrency": 1,
-          "autoscaler": {
-            "type": "rabbitmq",
-            "minReplicas": 0,
-            "maxReplicas": 2,
-            "queueLength": 1000
-          },
-          "preemptible": false
-        }
-      }
-    ],
-    "modules": [
-      {
-        "name": "uform-gen2-qwen-500m-module",
-        "entryPoint": "model_adapter.py",
-        "className": "ModelAdapter",
-        "computeConfig": "uform-gen2-qwen-500m-huggingface-deploy",
-        "initInputs": [
-          {
-            "type": "Model",
-            "name": "model_entity"
-          }
->>>>>>> a8e0717c
         ],
         "models": [
             {
