--- conflicted
+++ resolved
@@ -33,10 +33,6 @@
 
 if __name__ == "__main__":
     env = 'prod'
-<<<<<<< HEAD
-    project_id = "0cf49805-927a-4067-b3de-a26dac993800"
-=======
-    project_id = "d7ac8ef8-aaa0-47de-a800-db5ae58ff917"
->>>>>>> da58715f
+    project_id = "<SET-PROJECT-ID>"
     dl.setenv(env)
     package = package_creation(dl.projects.get(project_id=project_id))