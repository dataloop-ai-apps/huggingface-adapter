{
  "manifests": [
    "adapters/auto_for_causal_lm/dataloop.json",
    "adapters/bert_base_ner/dataloop.json",
    "adapters/dialogpt_large/dataloop.json",
    "adapters/instruct_pix2pix/dataloop.json",
    "adapters/open_llama_3b/dataloop.json",
    "adapters/stable_diffusion_v1_5/dataloop.json",
    "adapters/vilt_b32_finetuned_vqa/dataloop.json",
    "adapters/vit_gpt2_image_captioning/dataloop.json",
    "adapters/uform_gen2_qwen_500m/dataloop.json",
    "adapters/blip_2/dataloop.json",
    "adapters/blip_image_captioning_large/dataloop.json",
    "adapters/pegasus_xsum/dataloop.json",
    "adapters/amazon_review_sentiment_analysis/dataloop.json",
<<<<<<< HEAD
    "adapters/whisper_large_v2_tuned/dataloop.json",
    "adapters/meta_llama_3_8b_instruct/dataloop.json",
    "adapters/kosmos_2_patch14_224/dataloop.json",
    "adapters/apple_dclm_7b/dataloop.json",
    "adapters/smollm_1_7b/dataloop.json",
    "adapters/dfine-xlarge-obj2coco/dataloop.json",
    "adapters/meta_llama_3_2_11b_vision_finetune/dataloop.json"
=======
    "adapters/ivrit_ai_whisper_large_v2_tuned/dataloop.json",
    "adapters/microsoft_kosmos_2/dataloop.json",
    "adapters/apple_dclm_7b/dataloop.json",
    "adapters/smollm_1_7b/dataloop.json",
    "adapters/dfine-xlarge-obj2coco/dataloop.json",
    "adapters/meta_llama_3.2_11b_vision_finetune/dataloop.json",
    "adapters/smollm1_instruct_fine_tune/dataloop.json",
    "adapters/llama_3_2_text_fine_tune/dataloop.json",
    "adapters/OWLv2/dataloop.json"
>>>>>>> a8e0717c
  ],
  "public_app": false
}<|MERGE_RESOLUTION|>--- conflicted
+++ resolved
@@ -13,7 +13,6 @@
     "adapters/blip_image_captioning_large/dataloop.json",
     "adapters/pegasus_xsum/dataloop.json",
     "adapters/amazon_review_sentiment_analysis/dataloop.json",
-<<<<<<< HEAD
     "adapters/whisper_large_v2_tuned/dataloop.json",
     "adapters/meta_llama_3_8b_instruct/dataloop.json",
     "adapters/kosmos_2_patch14_224/dataloop.json",
@@ -21,17 +20,9 @@
     "adapters/smollm_1_7b/dataloop.json",
     "adapters/dfine-xlarge-obj2coco/dataloop.json",
     "adapters/meta_llama_3_2_11b_vision_finetune/dataloop.json"
-=======
-    "adapters/ivrit_ai_whisper_large_v2_tuned/dataloop.json",
-    "adapters/microsoft_kosmos_2/dataloop.json",
-    "adapters/apple_dclm_7b/dataloop.json",
-    "adapters/smollm_1_7b/dataloop.json",
-    "adapters/dfine-xlarge-obj2coco/dataloop.json",
-    "adapters/meta_llama_3.2_11b_vision_finetune/dataloop.json",
     "adapters/smollm1_instruct_fine_tune/dataloop.json",
     "adapters/llama_3_2_text_fine_tune/dataloop.json",
     "adapters/OWLv2/dataloop.json"
->>>>>>> a8e0717c
   ],
   "public_app": false
 }