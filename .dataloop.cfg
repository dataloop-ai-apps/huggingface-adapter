{
  "manifests": [
    "adapters/auto_for_causal_lm/dataloop.json",
    "adapters/bert_base_ner/dataloop.json",
    "adapters/dialogpt_large/dataloop.json",
    "adapters/instruct_pix2pix/dataloop.json",
    "adapters/open_llama_3b/dataloop.json",
    "adapters/stable_diffusion_v1_5/dataloop.json",
    "adapters/vilt_b32_finetuned_vqa/dataloop.json",
    "adapters/vit_gpt2_image_captioning/dataloop.json",
    "adapters/uform_gen2_qwen_500m/dataloop.json",
    "adapters/blip_2/dataloop.json",
    "adapters/blip_image_captioning_large/dataloop.json",
    "adapters/pegasus_xsum/dataloop.json",
    "adapters/amazon_review_sentiment_analysis/dataloop.json",
    "adapters/whisper_large_v2_tuned/dataloop.json",
    "adapters/meta_llama_3_8b_instruct/dataloop.json",
<<<<<<< HEAD
    "adapters/kosmos_2_patch14_224/dataloop.json"
=======
    "adapters/microsoft_kosmos_2/dataloop.json",
    "adapters/apple_dclm_7b/dataloop.json",
    "adapters/smollm_1_7b/dataloop.json",
    "adapters/dfine-xlarge-obj2coco/dataloop.json",
    "adapters/meta_llama_3.2_11b_vision_finetune/dataloop.json"
>>>>>>> 2936e8e1
  ],
  "public_app": false
}<|MERGE_RESOLUTION|>--- conflicted
+++ resolved
@@ -15,15 +15,11 @@
     "adapters/amazon_review_sentiment_analysis/dataloop.json",
     "adapters/whisper_large_v2_tuned/dataloop.json",
     "adapters/meta_llama_3_8b_instruct/dataloop.json",
-<<<<<<< HEAD
-    "adapters/kosmos_2_patch14_224/dataloop.json"
-=======
-    "adapters/microsoft_kosmos_2/dataloop.json",
+    "adapters/kosmos_2_patch14_224/dataloop.json",
     "adapters/apple_dclm_7b/dataloop.json",
     "adapters/smollm_1_7b/dataloop.json",
     "adapters/dfine-xlarge-obj2coco/dataloop.json",
     "adapters/meta_llama_3.2_11b_vision_finetune/dataloop.json"
->>>>>>> 2936e8e1
   ],
   "public_app": false
 }