--- conflicted
+++ resolved
@@ -18,11 +18,8 @@
     "adapters/microsoft_kosmos_2/dataloop.json",
     "adapters/apple_dclm_7b/dataloop.json",
     "adapters/smollm_1_7b/dataloop.json",
-<<<<<<< HEAD
+    "adapters/dfine-xlarge-obj2coco/dataloop.json"
     "adapters/llama_3_2_vision_finetune/dataloop.json"
-=======
-    "adapters/dfine-xlarge-obj2coco/dataloop.json"
->>>>>>> 03c58ea7
   ],
   "public_app": false
 }