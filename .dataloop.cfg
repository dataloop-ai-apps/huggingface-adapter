--- conflicted
+++ resolved
@@ -16,11 +16,8 @@
     "adapters/ivrit_ai_whisper_large_v2_tuned/dataloop.json",
     "adapters/meta_llama_3_8b_instruct/dataloop.json",
     "adapters/microsoft_kosmos_2/dataloop.json",
-<<<<<<< HEAD
+    "adapters/apple_dclm_7b/dataloop.json",
     "adapters/smollm_1_7b/dataloop.json"
-=======
-    "adapters/apple_dclm_7b/dataloop.json"
->>>>>>> 2f027e2e
   ],
   "public_app": false
 }